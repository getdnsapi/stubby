--- conflicted
+++ resolved
@@ -1,10 +1,6 @@
 AC_PREREQ([2.68])
-<<<<<<< HEAD
 AC_INIT([Stubby], [0.1.3], [willem@nlnetlabs.nl])
 AC_CANONICAL_TARGET
-=======
-AC_INIT([Stubby], [0.1.3], [sara@sinodun.com])
->>>>>>> 5c3e6dfb
 AM_INIT_AUTOMAKE
 AC_CONFIG_SRCDIR([src/stubby.c])
 AC_CONFIG_HEADERS([config.h])
@@ -47,40 +43,26 @@
 	AC_MSG_RESULT(no)
 ])
 
-build_on_windows = 0
-build_on_macos = 0
-build_on_unix = 0
-AC_CANONICAL_HOST
-case "${host_os}" in
+target_windows=""
+target_macos=""
+target_unix=""
+case "${target_os}" in
 cygwin*|mingw*)
 	AC_DEFINE(STUBBY_ON_WINDOWS, 1, [Whether the build target is Windows])
-	build_on_windows = 1
+	target_windows="yes"
 	;;
 darwin*)
-	build_on_macos = 1
+	target_macos="yes"
 	;;
 *)
-	build_on_unix = 1
+	target_unix="yes"
 	;;
 esac
-AM_CONDITIONAL([ON_WINDOWS], [test $build_on_windows -eq 1])
-AM_CONDITIONAL([ON_MACOS], [test $build_on_macos -eq 1])
-AM_CONDITIONAL([ON_UNIX], [test $build_on_unix -eq 1])
-
-<<<<<<< HEAD
-is_mac=""
-AS_CASE([$target_os],
-        [darwin*],
-        [
-                is_mac="yes"
-        ])
-AM_CONDITIONAL([BUILD_MAC], [test "$is_mac"])
+AM_CONDITIONAL([TARGET_WINDOWS], [test $target_windows])
+AM_CONDITIONAL([TARGET_MACOS], [test $target_macos])
+AM_CONDITIONAL([TARGET_UNIX], [test $target_unix])
 
 AC_CONFIG_FILES([Makefile src/Makefile osx/Makefile])
-
-=======
-AC_CONFIG_FILES([Makefile
-                 src/Makefile])
 
 AH_BOTTOM([
 #ifdef HAVE_STDINT_H
@@ -260,5 +242,4 @@
 #define gldns_buffer_export               stubby_ldns_buffer_export
 #define gldns_buffer_copy                 stubby_ldns_buffer_copy
 ])
->>>>>>> 5c3e6dfb
 AC_OUTPUT