################################################################################
######################## STUBBY YAML CONFIG FILE ###############################
################################################################################
# This is a yaml version of the stubby configuration file (it replaces the
# json based stubby.conf file used in earlier versions of getdns/stubby).
#
# For more information see
# https://dnsprivacy.org/wiki/display/DP/Configuring+Stubby
#
# This format does not fully support all yaml features - the restrictions are:
#   - the outer-most data structure must be a yaml mapping
#   - mapping keys must be yaml scalars
#   - plain scalars will be converted to json unchanged
#   - non-plain scalars (quoted, double-quoted, wrapped) will be interpreted
#     as json strings, i.e. double quoted.
#   - yaml tags are not supported
#   - IPv6 addresses ending in :: are not yet supported (use ::0)
#
# Also beware that yaml is sensitive to the indentation at the start of each
# line so if you encounter errors when parsing the config file then please check
# that. We will add better checking but a useful online tool to check yaml
# format is here (it also converts yaml to json)
# https://yaml-online-parser.appspot.com/
#
# Note that we plan to introduce a more compact format for defining upstreams
# in future: https://github.com/getdnsapi/stubby/issues/79

################################### LOGGING ####################################
# Logging is currently configured at runtime using command line arguments. See
# > stubby -h
# for details.

########################## BASIC & PRIVACY SETTINGS ############################
# Specifies whether to run as a recursive or stub resolver
# For stubby this MUST be set to GETDNS_RESOLUTION_STUB
resolution_type: GETDNS_RESOLUTION_STUB

# Ordered list composed of one or more transport protocols:
# GETDNS_TRANSPORT_UDP, GETDNS_TRANSPORT_TCP or GETDNS_TRANSPORT_TLS
# If only one transport value is specified it will be the only transport used.
# Should it not be available basic resolution will fail.
# Fallback transport options are specified by including multiple values in the
# list.  Strict mode (see below) should use only GETDNS_TRANSPORT_TLS.
dns_transport_list:
  - GETDNS_TRANSPORT_TLS

# Selects Strict or Opportunistic Usage profile as described in
# https://datatracker.ietf.org/doc/draft-ietf-dprive-dtls-and-tls-profiles/
# Strict mode requires that authentication information for the upstreams is
# specified below. Opportunistic may fallback to clear text DNS if UDP or TCP
# is included in the transport list above.
# For Strict use        GETDNS_AUTHENTICATION_REQUIRED
# For Opportunistic use GETDNS_AUTHENTICATION_NONE
tls_authentication: GETDNS_AUTHENTICATION_REQUIRED

# EDNS0 option to pad the size of the DNS query to the given blocksize
# 128 is currently recommended by
# https://tools.ietf.org/html/draft-ietf-dprive-padding-policy-03
tls_query_padding_blocksize: 128

# EDNS0 option for ECS client privacy as described in Section 7.1.2 of
# https://tools.ietf.org/html/rfc7871
edns_client_subnet_private : 1

############################# CONNECTION SETTINGS ##############################
# Set to 1 to instruct stubby to distribute queries across all available name
# servers - this will use multiple simultaneous connections which can give
# better performance in most (but not all) cases.
# Set to 0 to treat the upstreams below as an ordered list and use a single
# upstream until it becomes unavailable, then use the next one.
round_robin_upstreams: 1

# EDNS0 option for keepalive idle timeout in milliseconds as specified in
# https://tools.ietf.org/html/rfc7828
# This keeps idle TLS connections open to avoid the overhead of opening a new
# connection for every query. Note that if a given server doesn't implement 
# EDNS0 keepalive and uses an idle timeout shorter than this stubby will backoff
# from using that server because the server is always closing the connection.
# This can degrade performance for certain configurations so reducing the
# idle_timeout to below that of that lowest server value is recommended.
idle_timeout: 10000

# Control the maximum number of connection failures that will be permitted
# before Stubby backs-off from using an individual upstream (default 2)
# tls_connection_retries: 5

# Control the maximum time in seconds Stubby will back-off from using an
# individual upstream after failures under normal circumstances (default 3600)
# tls_backoff_time: 300

# Specify the location for CA certificates used for verification purposes are
# located - this overrides the OS specific default location.
# tls_ca_path: "/etc/ssl/certs/"

# Limit the total number of outstanding queries permitted
# limit_outstanding_queries: 100

# Specify the timeout in milliseconds on getting a response to an individual
# request (default 5000)
# timeout: 1000

# Set the acceptable ciphers for DNS over TLS.  With OpenSSL 1.1.1 this list is
# for TLS1.2 and older only. Ciphers for TLS1.3 should be set with the
# tls_ciphersuites option. This option can also be given per upstream.
# tls_cipher_list: "EECDH+AESGCM:EECDH+CHACHA20"

# Set the acceptable cipher for DNS over TLS1.3. OpenSSL >= 1.1.1 is required
# for this option. This option can also be given per upstream.
# tls_ciphersuites: "TLS_AES_256_GCM_SHA384:TLS_CHACHA20_POLY1305_SHA256:TLS_AES_128_GCM_SHA256"

# Set the minimum acceptable TLS version. Works with OpenSSL >= 1.1.1 only.
# This option can also be given per upstream.
# tls_min_version: GETDNS_TLS1_2

# Set the maximum acceptable TLS version. Works with OpenSSL >= 1.1.1 only.
# This option can also be given per upstream.
# tls_max_version: GETDNS_TLS1_3

################################ LISTEN ADDRESS ################################
# Set the listen addresses for the stubby DAEMON. This specifies localhost IPv4
# and IPv6. It will listen on port 53 by default. Use <IP_address>@<port> to
# specify a different port
listen_addresses:
  - 127.0.0.1
  - 0::1

############################### DNSSEC SETTINGS ################################
# Require DNSSEC validation. This will withhold answers with BOGUS DNSSEC
# status and answers that could not be validated (i.e. with DNSSEC status
# INDETERMINATE). Beware that if no DNSSEC trust-anchor is provided, or if
# stubby is not able to fetch and validate the DNSSEC trust-anchor itself,
# (using Zero configuration DNSSEC) stubby will not return answers at all.
# If DNSSEC validation is required, a trust-anchor is also required.
# dnssec: GETDNS_EXTENSION_TRUE

# Stubby tries to fetch and validate the DNSSEC root trust anchor on the fly
# when needed (Zero configuration DNSSEC), but only if it can store then
# somewhere.  The default location to store these files is the ".getdns"
# subdirectory in the user's home directory on Unixes, and the %appdata%\getdns
# directory on Windows. If there is no home directory, or
# the required subdirectory could not be created (or is not present), Stubby
# will fall back to the current working directory to try to store the
# trust-anchor files.
#
# When stubby runs as a special system-level user without a home directory
# however (such as in setups using systemd), it is recommended that an explicit
# location for storing the trust-anchor files is provided that is writable (and
# readable) by that special system user.
# appdata_dir: "/var/cache/stubby"

# When Zero configuration DNSSEC failed, because of network unavailability or
# failure to write to the appdata directory, stubby will backoff trying to
# refetch the DNSSEC trust-anchor for a specified amount of time  expressed
# in milliseconds (which defaults to two and a half seconds).
# trust_anchors_backoff_time: 2500

# Specify the location of the installed trust anchor file to override the 
# default location (see above)
# dnssec_trust_anchors: "/etc/unbound/getdns-root.key"


##################################  UPSTREAMS  ################################
# Specify the list of upstream recursive name servers to send queries to
# In Strict mode upstreams need either a tls_auth_name or a tls_pubkey_pinset
# so the upstream can be authenticated.
# The list below includes all the available test servers but only has the subset
# operated the stubby/getdns developers enabled. You can enable any of the
# others you want to use by uncommenting the relevant section. See:
# https://dnsprivacy.org/wiki/display/DP/DNS+Privacy+Test+Servers
# If you don't have IPv6 then comment then out those upstreams.
# In Opportunistic mode they only require an IP address in address_data.
# The information for an upstream can include the following:
# - address_data: IPv4 or IPv6 address of the upstream
#   port: Port for UDP/TCP (default is 53)
#   tls_auth_name: Authentication domain name checked against the server
#                  certificate
#   tls_pubkey_pinset: An SPKI pinset verified against the keys in the server
#                      certificate
#     - digest: Only "sha256" is currently supported
#       value: Base64 encoded value of the sha256 fingerprint of the public
#              key
#   tls_port: Port for TLS (default is 853)

# To always use the DHCP resolvers provided by the local network in Opportunistic
# mode then
# 1) In the dns_transport_list after TLS add UDP then TCP
# 2) Change to tls_authentication: GETDNS_AUTHENTICATION_NONE
# 3) Remove all the upstream_recursive_servers listed below

upstream_recursive_servers:
############################ DEFAULT UPSTREAMS  ################################
####### IPv4 addresses ######
### Test servers ###
# The Surfnet/Sinodun servers
  - address_data: 145.100.185.15
    tls_auth_name: "dnsovertls.sinodun.com"
    tls_pubkey_pinset:
      - digest: "sha256"
        value: 62lKu9HsDVbyiPenApnc4sfmSYTHOVfFgL3pyB+cBL4=
  - address_data: 145.100.185.16
    tls_auth_name: "dnsovertls1.sinodun.com"
    tls_pubkey_pinset:
      - digest: "sha256"
        value: cE2ecALeE5B+urJhDrJlVFmf38cJLAvqekONvjvpqUA=
# The getdnsapi.net server
  - address_data: 185.49.141.37
    tls_auth_name: "getdnsapi.net"
    tls_pubkey_pinset:
      - digest: "sha256"
        value: foxZRnIh9gZpWnl+zEiKa0EJ2rdCGroMWm02gaxSc9Q=
####### IPv6 addresses ######
### Test servers ###
# The Surfnet/Sinodun servers
  - address_data: 2001:610:1:40ba:145:100:185:15
    tls_auth_name: "dnsovertls.sinodun.com"
    tls_pubkey_pinset:
      - digest: "sha256"
        value: 62lKu9HsDVbyiPenApnc4sfmSYTHOVfFgL3pyB+cBL4=
  - address_data: 2001:610:1:40ba:145:100:185:16
    tls_auth_name: "dnsovertls1.sinodun.com"
    tls_pubkey_pinset:
      - digest: "sha256"
        value: cE2ecALeE5B+urJhDrJlVFmf38cJLAvqekONvjvpqUA=
# The getdnsapi.net server
  - address_data: 2a04:b900:0:100::38
    tls_auth_name: "getdnsapi.net"
    tls_pubkey_pinset:
      - digest: "sha256"
        value: foxZRnIh9gZpWnl+zEiKa0EJ2rdCGroMWm02gaxSc9Q=


############################ OPTIONAL UPSTREAMS  ###############################
####### IPv4 addresses ######
### Anycast services ###
## Quad 9 'secure' service - Filters, does DNSSEC, doesn't send ECS
#  - address_data: 9.9.9.9
#    tls_auth_name: "dns.quad9.net"
## Quad 9 'insecure' service - No filtering, no DNSSEC, doesn't send ECS
#  - address_data: 9.9.9.10
#    tls_auth_name: "dns.quad9.net"
<<<<<<< HEAD
## Cloudflare 1.1.1.1 and 1.0.0.1 
=======
## Cloudflare 1.1.1.1 and 1.0.0.1
>>>>>>> 42e4ba74
## (NOTE: recommend reducing idle_timeout to 9000 if using Coudflare)
#  - address_data: 1.1.1.1
#    tls_auth_name: "cloudflare-dns.com"
#  - address_data: 1.0.0.1
#    tls_auth_name: "cloudflare-dns.com"
## The Uncensored DNS servers
#  - address_data: 89.233.43.71
#    tls_auth_name: "unicast.censurfridns.dk"
#    tls_pubkey_pinset:
#      - digest: "sha256"
#        value: wikE3jYAA6jQmXYTr/rbHeEPmC78dQwZbQp6WdrseEs=
## Fondation RESTENA (NREN for Luxembourg)
#  - address_data: 158.64.1.29
#    tls_auth_name: "kaitain.restena.lu"
#    tls_pubkey_pinset:
#      - digest: "sha256"
#        value: 7ftvIkA+UeN/ktVkovd/7rPZ6mbkhVI7/8HnFJIiLa4=
## Google
#  - address_data: 8.8.8.8
#    tls_auth_name: "dns.google"
#  - address_data: 8.8.4.4
#    tls_auth_name: "dns.google"
## Adguard Default servers
#  - address_data: 176.103.130.130
#    tls_auth_name: "dns.adguard.com"
#  - address_data: 176.103.130.131
#    tls_auth_name: "dns.adguard.com"
## Adguard Family Protection servers
#  - address_data: 176.103.130.132
#    tls_auth_name: "dns-family.adguard.com"
#  - address_data: 176.103.130.134
#    tls_auth_name: "dns-family.adguard.com"
### Test servers ###
## A Surfnet/Sinodun server supporting TLS 1.2 and 1.3
#  - address_data: 145.100.185.18
#    tls_auth_name: "dnsovertls3.sinodun.com"
#    tls_pubkey_pinset:
#      - digest: "sha256"
#        value: 5SpFz7JEPzF71hditH1v2dBhSErPUMcLPJx1uk2svT8=
## A Surfnet/Sinodun server using Knot resolver. Warning - has issue when used
## for DNSSEC
#  - address_data: 145.100.185.17
#    tls_auth_name: "dnsovertls2.sinodun.com"
#    tls_pubkey_pinset:
#      - digest: "sha256"
#        value: NAXBESvpjZMnPWQcrxa2KFIkHV/pDEIjRkA3hLWogSg=
## dns.cmrg.net server using Knot resolver. Warning - has issue when used for
## DNSSEC.
#  - address_data: 199.58.81.218
#    tls_auth_name: "dns.cmrg.net"
#    tls_pubkey_pinset:
#      - digest: "sha256"
#        value: 3IOHSS48KOc/zlkKGtI46a9TY9PPKDVGhE3W2ZS4JZo=
#      - digest: "sha256"
#        value: 5zFN3smRPuHIlM/8L+hANt99LW26T97RFHqHv90awjo=
## dns.larsdebruin.net (formerly dns1.darkmoon.is)
#  - address_data: 51.15.70.167
#    tls_auth_name: "dns.larsdebruin.net "
#    tls_pubkey_pinset:
#      - digest: "sha256"
#        value: AAT+rHoKx5wQkWhxlfrIybFocBu3RBrPD2/ySwIwmvA=
## dot.securedns.eu
#  - address_data: 146.185.167.43
#    tls_auth_name: "dot.securedns.eu"
#    tls_pubkey_pinset:
#      - digest: "sha256"
#        value: h3mufC43MEqRD6uE4lz6gAgULZ5/riqH/E+U+jE3H8g=
## dns-tls.bitwiseshift.net
#  - address_data: 81.187.221.24
#    tls_auth_name: "dns-tls.bitwiseshift.net"
#    tls_pubkey_pinset:
#      - digest: "sha256"
#        value: YmcYWZU5dd2EoblZHNf1jTUPVS+uK3280YYCdz4l4wo=
## ns1.dnsprivacy.at
#  - address_data: 94.130.110.185
#    tls_auth_name: "ns1.dnsprivacy.at"
#    tls_pubkey_pinset:
#      - digest: "sha256"
#        value: vqVQ9TcoR9RDY3TpO0MTXw1YQLjF44zdN3/4PkLwtEY=
## ns2.dnsprivacy.at
#  - address_data: 94.130.110.178
#    tls_auth_name: "ns2.dnsprivacy.at"
#    tls_pubkey_pinset:
#      - digest: "sha256"
#        value: s5Em89o0kigwfBF1gcXWd8zlATSWVXsJ6ecZfmBDTKg=
## dns.bitgeek.in
#  - address_data: 139.59.51.46
#    tls_auth_name: "dns.bitgeek.in"
#    tls_pubkey_pinset:
#      - digest: "sha256"
#        value: FndaG4ezEBQs4k0Ya3xt3z4BjFEyQHd7B75nRyP1nTs=
## Lorraine Data Network  (self-signed cert).
#  - address_data: 80.67.188.188
#    tls_pubkey_pinset:
#      - digest: "sha256"
#        value: WaG0kHUS5N/ny0labz85HZg+v+f0b/UQ73IZjFep0nM=
## dns.neutopia.org
#  - address_data: 89.234.186.112
#    tls_auth_name: "dns.neutopia.org"
#    tls_pubkey_pinset:
#      - digest: "sha256"
#        value: wTeXHM8aczvhRSi0cv2qOXkXInoDU+2C+M8MpRyT3OI=
## NIC Chile (self-signed cert)
#  - address_data: 200.1.123.46
#    tls_pubkey_pinset:
#      - digest: "sha256"
#        value: sG6kj+XJToXwt1M6+9BeCz1SOj/1/mdZn56OZvCyZZc=
## Foundation for Applied Privacy 
#  - address_data: 37.252.185.232
#    tls_auth_name: "dot1.appliedprivacy.net"
# ibksturm testserver
#  - address_data: 178.82.102.190
#    tls_auth_name: "ibksturm.synology.me"
## # OARC. Note: this server currently doesn't support strict mode!
##   - address_data: 184.105.193.78
##     tls_auth_name: "tls-dns-u.odvr.dns-oarc.net"
##     tls_pubkey_pinset:
##       - digest: "sha256"
##         value: pOXrpUt9kgPgbWxBFFcBTbRH2heo2wHwXp1fd4AEVXI=

####### IPv6 addresses #######
### Anycast services ###
## Quad 9 'secure' service - Filters, does DNSSEC, doesn't send ECS
#  - address_data: 2620:fe::fe
#    tls_auth_name: "dns.quad9.net"
## Quad 9 'insecure' service - No filtering, does DNSSEC, may send ECS (it is
## unclear if it honours the edns_client_subnet_private request from stubby)
#  - address_data: 2620:fe::10
#    tls_auth_name: "dns.quad9.net"
## Cloudflare servers
## (NOTE: recommend reducing idle_timeout to 9000 if using Coudflare)
#  - address_data: 2606:4700:4700::1111
#    tls_auth_name: "cloudflare-dns.com"
#  - address_data: 2606:4700:4700::1001
#    tls_auth_name: "cloudflare-dns.com"
## Google
#  - address_data: 2001:4860:4860::8888
#    tls_auth_name: "dns.google"
#  - address_data: 2001:4860:4860::8844
#    tls_auth_name: "dns.google"
## Adguard Default servers
#  - address_data: 2a00:5a60::ad1:0ff
#    tls_auth_name: "dns.adguard.com"
#  - address_data: 2a00:5a60::ad2:0ff
#    tls_auth_name: "dns.adguard.com"
## Adguard Family Protection servers
#  - address_data: 2a00:5a60::bad1:0ff
#    tls_auth_name: "dns-family.adguard.com"
#  - address_data: 2a00:5a60::bad2:0ff
#    tls_auth_name: "dns-family.adguard.com"
### Test servers ###
## The Uncensored DNS server
#  - address_data: 2a01:3a0:53:53::0
#    tls_auth_name: "unicast.censurfridns.dk"
#    tls_pubkey_pinset:
#      - digest: "sha256"
#        value: wikE3jYAA6jQmXYTr/rbHeEPmC78dQwZbQp6WdrseEs=
## Fondation RESTENA (NREN for Luxembourg)
#  - address_data: 2001:a18:1::29
#    tls_auth_name: "kaitain.restena.lu"
#    tls_pubkey_pinset:
#      - digest: "sha256"
#        value: 7ftvIkA+UeN/ktVkovd/7rPZ6mbkhVI7/8HnFJIiLa4=
## A Surfnet/Sinodun server supporting TLS 1.2 and 1.3
#  - address_data: 2001:610:1:40ba:145:100:185:18
#    tls_auth_name: "dnsovertls3.sinodun.com"
#    tls_pubkey_pinset:
#      - digest: "sha256"
#        value: 5SpFz7JEPzF71hditH1v2dBhSErPUMcLPJx1uk2svT8=
## A Surfnet/Sinodun server using Knot resolver. Warning - has issue when used
## for DNSSEC
#  - address_data: 2001:610:1:40ba:145:100:185:17
#    tls_auth_name: "dnsovertls2.sinodun.com"
#    tls_pubkey_pinset:
#      - digest: "sha256"
#        value: NAXBESvpjZMnPWQcrxa2KFIkHV/pDEIjRkA3hLWogSg=
## dns.cmrg.net server using Knot resolver. Warning - has issue when used for
## DNSSEC.
#  - address_data: 2001:470:1c:76d::53
#    tls_auth_name: "dns.cmrg.net"
#    tls_pubkey_pinset:
#      - digest: "sha256"
#        value: 3IOHSS48KOc/zlkKGtI46a9TY9PPKDVGhE3W2ZS4JZo=
#      - digest: "sha256"
#        value: 5zFN3smRPuHIlM/8L+hANt99LW26T97RFHqHv90awjo=
## dot.securedns.eu
#  - address_data: 2a03:b0c0:0:1010::e9a:3001
#    tls_auth_name: "dot.securedns.eu"
#    tls_pubkey_pinset:
#      - digest: "sha256"
#        value: h3mufC43MEqRD6uE4lz6gAgULZ5/riqH/E+U+jE3H8g=
## dns-tls.bitwiseshift.net
#  - address_data: 2001:8b0:24:24::24
#    tls_auth_name: "dns-tls.bitwiseshift.net"
#    tls_pubkey_pinset:
#      - digest: "sha256"
#        value: YmcYWZU5dd2EoblZHNf1jTUPVS+uK3280YYCdz4l4wo=
## ns1.dnsprivacy.at
#  - address_data: 2a01:4f8:c0c:3c03::2
#    tls_auth_name: "ns1.dnsprivacy.at"
#    tls_pubkey_pinset:
#      - digest: "sha256"
#        value: vqVQ9TcoR9RDY3TpO0MTXw1YQLjF44zdN3/4PkLwtEY=
## ns2.dnsprivacy.at
#  - address_data: 2a01:4f8:c0c:3bfc::2
#    tls_auth_name: "ns2.dnsprivacy.at"
#    tls_pubkey_pinset:
#      - digest: "sha256"
#        value: s5Em89o0kigwfBF1gcXWd8zlATSWVXsJ6ecZfmBDTKg=
## Go6Lab
#  - address_data: 2001:67c:27e4::35
#    tls_auth_name: "privacydns.go6lab.si"
#    tls_pubkey_pinset:
#      - digest: "sha256"
#        value: g5lqtwHia/plKqWU/Fe2Woh4+7MO3d0JYqYJpj/iYAw=
## Lorraine Data Network  (self-signed cert).
#  - address_data: 2001:913::8
#    tls_pubkey_pinset:
#      - digest: "sha256"
#        value: WaG0kHUS5N/ny0labz85HZg+v+f0b/UQ73IZjFep0nM=
## dns.neutopia.org
#  - address_data: 2a00:5884:8209::2
#    tls_auth_name: "dns.neutopia.org"
#    tls_pubkey_pinset:
#      - digest: "sha256"
#        value: wTeXHM8aczvhRSi0cv2qOXkXInoDU+2C+M8MpRyT3OI=
## NIC Chile (self-signed cert)
#  - address_data: 2001:1398:1:0:200:1:123:46
#    tls_pubkey_pinset:
#      - digest: "sha256"
#        value: sG6kj+XJToXwt1M6+9BeCz1SOj/1/mdZn56OZvCyZZc=
## Foundation for Applied Privacy 
#  - address_data: 2a00:63c1:a:229::3
#    tls_auth_name: "dot1.appliedprivacy.net"
## # OARC. Note: this server currently doesn't support strict mode!
##   - address_data: 2620:ff:c000:0:1::64:25
##     tls_auth_name: "tls-dns-u.odvr.dns-oarc.net"
##     tls_pubkey_pinset:
##       - digest: "sha256"
##         value: pOXrpUt9kgPgbWxBFFcBTbRH2heo2wHwXp1fd4AEVXI=

####### Servers that listen on port 443 (IPv4 and IPv6) #######
### Test servers ###
## Surfnet/Sinodun servers
#  - address_data: 145.100.185.15
#    tls_port: 443
#    tls_auth_name: "dnsovertls.sinodun.com"
#    tls_pubkey_pinset:
#      - digest: "sha256"
#        value: 62lKu9HsDVbyiPenApnc4sfmSYTHOVfFgL3pyB+cBL4=
#  - address_data: 145.100.185.16
#    tls_port: 443
#    tls_auth_name: "dnsovertls1.sinodun.com"
#    tls_pubkey_pinset:
#      - digest: "sha256"
#        value: cE2ecALeE5B+urJhDrJlVFmf38cJLAvqekONvjvpqUA=
## dns.cmrg.net server using Knot resolver
#  - address_data: 199.58.81.218
#    tls_port: 443
#    tls_auth_name: "dns.cmrg.net"
#    tls_pubkey_pinset:
#      - digest: "sha256"
#        value: 3IOHSS48KOc/zlkKGtI46a9TY9PPKDVGhE3W2ZS4JZo=
#      - digest: "sha256"
#        value: 5zFN3smRPuHIlM/8L+hANt99LW26T97RFHqHv90awjo=
## Lorraine Data Network  (self-signed cert)
#  - address_data: 80.67.188.188
#    tls_port: 443
#    tls_pubkey_pinset:
#      - digest: "sha256"
#        value: WaG0kHUS5N/ny0labz85HZg+v+f0b/UQ73IZjFep0nM=
## dns.neutopia.org
#  - address_data: 89.234.186.112
#    tls_port: 443
#    tls_auth_name: "dns.neutopia.org"
#    tls_pubkey_pinset:
#      - digest: "sha256"
#        value: wTeXHM8aczvhRSi0cv2qOXkXInoDU+2C+M8MpRyT3OI=
## The Surfnet/Sinodun servers
#  - address_data: 2001:610:1:40ba:145:100:185:15
#    tls_port: 443
#    tls_auth_name: "dnsovertls.sinodun.com"
#    tls_pubkey_pinset:
#      - digest: "sha256"
#        value: 62lKu9HsDVbyiPenApnc4sfmSYTHOVfFgL3pyB+cBL4=
#  - address_data: 2001:610:1:40ba:145:100:185:16
#    tls_port: 443
#    tls_auth_name: "dnsovertls1.sinodun.com"
#    tls_pubkey_pinset:
#      - digest: "sha256"
#        value: cE2ecALeE5B+urJhDrJlVFmf38cJLAvqekONvjvpqUA=
## dns.cmrg.net server using Knot resolver
#  - address_data: 2001:470:1c:76d::53
#    tls_port: 443
#    tls_auth_name: "dns.cmrg.net"
#    tls_pubkey_pinset:
#      - digest: "sha256"
#        value: 3IOHSS48KOc/zlkKGtI46a9TY9PPKDVGhE3W2ZS4JZo=
#      - digest: "sha256"
#        value: 5zFN3smRPuHIlM/8L+hANt99LW26T97RFHqHv90awjo=
## Lorraine Data Network (self-signed cert)
#  - address_data: 2001:913::8
#    tls_port: 443
#    tls_pubkey_pinset:
#      - digest: "sha256"
#        value: WaG0kHUS5N/ny0labz85HZg+v+f0b/UQ73IZjFep0nM=
## dns.neutopia.org
#  - address_data: 2a00:5884:8209::2
#    tls_port: 443
#    tls_auth_name: "dns.neutopia.org"
#    tls_pubkey_pinset:
#      - digest: "sha256"
#        value: wTeXHM8aczvhRSi0cv2qOXkXInoDU+2C+M8MpRyT3OI=
## Foundation for Applied Privacy 
#  - address_data: 37.252.185.232
#    tls_port: 443
#    tls_auth_name: "dot1.appliedprivacy.net"
#  - address_data: 2a00:63c1:a:229::3
#    tls_port: 443
#    tls_auth_name: "dot1.appliedprivacy.net"<|MERGE_RESOLUTION|>--- conflicted
+++ resolved
@@ -238,11 +238,7 @@
 ## Quad 9 'insecure' service - No filtering, no DNSSEC, doesn't send ECS
 #  - address_data: 9.9.9.10
 #    tls_auth_name: "dns.quad9.net"
-<<<<<<< HEAD
-## Cloudflare 1.1.1.1 and 1.0.0.1 
-=======
 ## Cloudflare 1.1.1.1 and 1.0.0.1
->>>>>>> 42e4ba74
 ## (NOTE: recommend reducing idle_timeout to 9000 if using Coudflare)
 #  - address_data: 1.1.1.1
 #    tls_auth_name: "cloudflare-dns.com"
