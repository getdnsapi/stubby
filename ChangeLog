--- conflicted
+++ resolved
@@ -1,12 +1,8 @@
-<<<<<<< HEAD
 * 2017-12-?: Version 0.2.0
  * Add files to support a separate macOS GUI application to manage stubby
-=======
-* 201?-??-??: Version 0.1.?
-  * Bugfix getdnsapi/getdns#358: Parse config files given with the
-    -C option that have an .yaml extension as YAML not JSON.
-    Thanks Ollivier Robert
->>>>>>> c3c21314
+ * Bugfix getdnsapi/getdns#358: Parse config files given with the
+   -C option that have an .yaml extension as YAML not JSON.
+   Thanks Ollivier Robert
 
 * 2017-11-03: Version 0.1.5
  * Add Windows installer package. Installer available at dnsprivacy.org
