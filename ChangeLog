--- conflicted
+++ resolved
@@ -1,12 +1,3 @@
-<<<<<<< HEAD
-* 2019-01-11: Version 0.2.5
- * RFE getdnsapi/getdns#408: Document trust_anchors_backoff_time
-   in stubby.yml.example. Thanks Jonathan Underwood
- * RFE #148: Document tls_ciphersuites, tls_cipher_list, tls_min_version
-   and tls_max_version in stubby.yml.example. Thanks Jonathan Underwood
- * RFE #149: Added Google Public DNS to stubby.yml.example.
-   Thanks Bruno Pagani
-=======
 * 2019-02-xx: Version 0.2.6
  * Windows: use appropriate system and user configuration directories.
  * Windows: replace references to C:\Program Files with %PROGRAMFILES%.
@@ -14,7 +5,12 @@
 
 * 2019-01-11: Version 0.2.5
  * Fix builds on Windows.
->>>>>>> bfb944b0
+ * RFE getdnsapi/getdns#408: Document trust_anchors_backoff_time
+   in stubby.yml.example. Thanks Jonathan Underwood
+ * RFE #148: Document tls_ciphersuites, tls_cipher_list, tls_min_version
+   and tls_max_version in stubby.yml.example. Thanks Jonathan Underwood
+ * RFE #149: Added Google Public DNS to stubby.yml.example.
+   Thanks Bruno Pagani
 
 * 2018-12-21: Version 0.2.4
  * DNSSEC required with dnssec extension in example config
